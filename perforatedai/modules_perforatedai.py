# Copyright (c) 2025 Perforated AI

import copy
import math
import os
import pdb
import sys
import time
from datetime import datetime

import numpy as np
import torch
import torch.nn as nn

from perforatedai import globals_perforatedai as GPA
from perforatedai import utils_perforatedai as UPA

try:
    from perforatedbp import modules_pbp as MPB
except Exception as e:
    pass


# Values for Dendrite training, minimally used in open source version
DENDRITE_TENSOR_VALUES = [
    "shape"
]  # Shape is tensor of same shape as total neurons in layer
DENDRITE_SINGLE_VALUES = []

DENDRITE_INIT_VALUES = ["initialized", "current_d_init"]


VALUE_TRACKER_ARRAYS = ["dendrite_outs"]
if GPA.pc.get_perforated_backpropagation():
    DENDRITE_TENSOR_VALUES = MPB.update_dendrite_tensor_values(DENDRITE_TENSOR_VALUES)
    DENDRITE_SINGLE_VALUES = MPB.update_dendrite_single_values(DENDRITE_SINGLE_VALUES)
    VALUE_TRACKER_ARRAYS = MPB.update_value_tracker_arrays(VALUE_TRACKER_ARRAYS)

# Values for reinitializing and saving dendrite scaffolding
DENDRITE_REINIT_VALUES = DENDRITE_TENSOR_VALUES + DENDRITE_SINGLE_VALUES
DENDRITE_SAVE_VALUES = (
    DENDRITE_TENSOR_VALUES + DENDRITE_SINGLE_VALUES + DENDRITE_INIT_VALUES
)


def filter_backward(grad_out, values, candidate_nonlinear_outs):
    """Filter backward pass for gradient processing.

    This function processes gradients during the backward pass,
    ensuring correct input dimensions,and applying perforated backpropagation if enabled.

    Parameters
    ----------
    grad_out : torch.Tensor
        The gradient output tensor from the backward pass.
    values : DendriteValueTracker
        A DendriteValueTracker instance containing values associated with the module being processed.
    candidate_nonlinear_outs : dict
        A dictionary of candidate modules outputs after non-linear activation.

    Returns
    -------
    None
    """
    if GPA.pc.get_extra_verbose():
        print(f"{values[0].layer_name} calling backward")

    with torch.no_grad():
        val = grad_out.detach()
        # If the input dimensions are not initialized
        if not values[0].current_d_init.item():
            # If input dimensions and gradient don't have same shape trigger error and quit
            if len(values[0].this_input_dimensions) != len(grad_out.shape):
                print("The following layer has not properly set this_input_dimensions")
                print(values[0].layer_name)
                print("it is expecting:")
                print(values[0].this_input_dimensions)
                print("but received")
                print(grad_out.shape)
                print(
                    "to check these all at once set GPA.pc.set_debugging_input_dimensions(1)"
                )
                print(
                    "Call set_this_input_dimensions on this layer after initialize_pai"
                )
                if not GPA.pc.get_debugging_input_dimensions():
                    sys.exit(0)
                else:
                    GPA.pc.set_debugging_input_dimensions(2)
                    return
            # Make sure that the input dimensions are correct
            for i in range(len(values[0].this_input_dimensions)):
                if values[0].this_input_dimensions[i] == 0:
                    continue
                # Make sure all input dimensions are either -1 (new format) or exact values (old format)
                if (
                    not (grad_out.shape[i] == values[0].this_input_dimensions[i])
                    and not values[0].this_input_dimensions[i] == -1
                ):
                    print(
                        "The following layer has not properly set this_input_dimensions with this incorrect shape"
                    )
                    print(values[0].layer_name)
                    print("it is expecting:")
                    print(values[0].this_input_dimensions)
                    print("but received")
                    print(grad_out.shape)
                    print(
                        "to check these all at once set GPA.pc.set_debugging_input_dimensions(1)"
                    )
                    if not GPA.pc.get_debugging_input_dimensions():
                        sys.exit(0)
                    else:
                        GPA.pc.set_debugging_input_dimensions(2)
                        return
            # Setup the arrays with the now known shape
            with torch.no_grad():
                if GPA.pc.get_verbose():
                    print("setting d shape for")
                    print(values[0].layer_name)
                    print(val.size())

                values[0].set_out_channels(val.size())
                values[0].setup_arrays(values[0].out_channels)
            # Flag that it has been setup
            values[0].current_d_init[0] = 1
        if GPA.pc.get_perforated_backpropagation():
            MPB.filter_backward_pb(val, values, candidate_nonlinear_outs)


def set_wrapped_params(model):
    """Set parameters as wrapped with dendrites.

    Parameters
    ----------
    model : torch.nn.Module
        The model whose parameters are to be marked as wrapped.

    Returns
    -------
    None

    """
    for param in model.parameters():
        param.wrapped = True


def set_tracked_params(model):
    """Set parameters as tracked without dendrites.

    Parameters
    ----------
    model : torch.nn.Module
        The model whose parameters are to be marked as tracked.

    Returns
    -------
    None
    """
    for param in model.parameters():
        param.tracked = True


class PAINeuronModule(nn.Module):
    """Wrapper to set a module as one that will have dendritic copies."""

    def __init__(self, start_module, name):
        """Initialize PAINeuronModule.

        This function sets up the neuron module to wrap the start_module
        and manage its dendritic connections.

        Parameters
        ----------
        start_module : nn.Module
            The module to wrap.
        name : str
            The name of the neuron module.
        """
        super(PAINeuronModule, self).__init__()

        self.main_module = start_module
        self.name = name

        set_wrapped_params(self.main_module)
        if GPA.pc.get_verbose():
            print(
                f"initing a layer {self.name} with main type {type(self.main_module)}"
            )
            print(start_module)

        # If this main_module is one that requires processing set the processor
        if type(self.main_module) in GPA.pc.get_modules_with_processing():
            module_index = GPA.pc.get_modules_with_processing().index(
                type(self.main_module)
            )
            self.processor = GPA.pc.get_modules_processing_classes()[module_index]()
            if GPA.pc.get_verbose():
                print("with processor")
                print(self.processor)
        elif (
            type(self.main_module).__name__ in GPA.pc.get_module_names_with_processing()
        ):
            module_index = GPA.pc.get_module_names_with_processing().index(
                type(self.main_module).__name__
            )
            self.processor = GPA.pc.get_module_by_name_processing_classes()[
                module_index
            ]()
            if GPA.pc.get_verbose():
                print("with processor")
                print(self.processor)
        else:
            self.processor = None

        # Field that can be filled in if your activation function requires a parameter
        self.activation_function_value = -1
        self.type = "neuron_module"

        self.register_buffer(
            "this_input_dimensions", (torch.tensor(GPA.pc.get_input_dimensions()))
        )
        if (self.this_input_dimensions == 0).sum() != 1:
            print(f"5 Need exactly one 0 in the input dimensions: {self.name}")
            print(self.this_input_dimensions)
            sys.exit(-1)
        self.register_buffer(
            "this_node_index", torch.tensor(GPA.pc.get_input_dimensions().index(0))
        )
        self.dendrite_modules_added = 0

        # Values for dendrite to neuron weights
        self.dendrites_to_top = nn.ParameterList()
        self.register_parameter("newest_dendrite_to_top", None)
        self.candidate_to_top = nn.ParameterList()
        self.register_parameter("current_candidate_to_top", None)
        # Create the dendrite layer
        self.dendrite_module = PAIDendriteModule(
            self.main_module,
            activation_function_value=self.activation_function_value,
            name=self.name,
            input_dimensions=self.this_input_dimensions,
        )
        # If it is linear and default has convolutional dimensions, automatically set to just be batch size and neuron indexes
        if (
            issubclass(type(start_module), nn.Linear)
            or (
                issubclass(type(start_module), GPA.PAISequential)
                and issubclass(type(start_module.model[0]), nn.Linear)
            )
        ) and (
            np.array(self.this_input_dimensions)[2:] == -1
        ).all():  # Everything past 2 is a negative 1
            self.set_this_input_dimensions(self.this_input_dimensions[0:2])
        GPA.pai_tracker.add_pai_neuron_module(self)

    def __getattr__(self, name):
        """Get member variables from the main module.

        Parameters
        ----------
        name : str
            The name of the variable to retrieve.
        Returns
        -------
        The requested variable.

        Notes
        -----
        This method first attempts to retrieve the attribute from the PAINeuronModule instance.
        If it fails, it tries to get the attribute from the wrapped main_module.
        This allows seamless access to the main module's attributes without modifying original code.
        """
        try:
            return super().__getattr__(name)
        except AttributeError:
            return getattr(self.main_module, name)

    def clear_processors(self):
        """Clear processors if they save values for DeepCopy and save.

        Parameters
        ----------
        None

        Returns
        -------
        None
        """

        if not self.processor:
            return
        else:
            self.processor.clear_processor()
            self.dendrite_module.clear_processors()

    def clear_dendrites(self):
        """Clear and reset dendrites before loading from a state dict.

        Parameters
        ----------
        None

        Returns
        -------
        None

        """
        self.dendrite_modules_added = 0
        self.dendrites_to_top = nn.ParameterList()
        self.candidate_to_top = nn.ParameterList()
        self.dendrite_module = PAIDendriteModule(
            self.main_module,
            activation_function_value=self.activation_function_value,
            name=self.name,
            input_dimensions=self.this_input_dimensions,
        )

    def __str__(self):
        """String representation of the layer.

        Parameters
        ----------
        None

        Returns
        -------
        str
            String representation of the layer.

        Notes
        -----
        Setting for verbose changes level of details in the string output.
        """
        # If verbose print the whole module otherwise just print the module type as a PAIModule
        if GPA.pc.get_verbose():
            total_string = self.main_module.__str__()
            total_string = "PAIModule(" + total_string + ")"
            return total_string + self.dendrite_module.__str__()
        else:
            total_string = self.main_module.__str__()
            total_string = "PAIModule(" + total_string + ")"
            return total_string

    def __repr__(self):
        """Representation of the layer."""
        return self.__str__()

    def set_this_input_dimensions(self, new_input_dimensions):
        """Set the input dimensions for the neuron and dendrite blocks.

        Signals to this NeuronModule that its input dimensions are different
        than the global default.

        Parameters
        ----------
        new_input_dimensions : list
            A list or tensor specifying the new input dimensions.
        Returns
        -------
        None

        """
        if type(new_input_dimensions) is list:
            new_input_dimensions = torch.tensor(new_input_dimensions)
        delattr(self, "this_input_dimensions")
        self.register_buffer(
            "this_input_dimensions", new_input_dimensions.detach().clone()
        )
        if (new_input_dimensions == 0).sum() != 1:
            print(f"6 need exactly one 0 in the input dimensions: {self.name}")
            print(new_input_dimensions)
        self.this_node_index.copy_(
            (new_input_dimensions == 0).nonzero(as_tuple=True)[0][0]
        )
        self.dendrite_module.set_this_input_dimensions(new_input_dimensions)

    def set_mode(self, mode):
        """Switch between neuron training and dendrite training.

        Parameters
        ----------
        mode : str
            The mode to set. Either "n" for neuron training or "p" for pai-dendrite training.

        Returns
        -------
        bool
            True if mode was set successfully, False otherwise.

        Notes
        -----
        If False is returned, the mode was not changed due to an error.
        This is a problem that should not be ignored, but it can be ignored
        by calling PGA.pc.set_checked_skipped_modules(True)
        """

        if GPA.pc.get_verbose():
            print(f"{self.name} calling set mode {mode}")
        # If returning to neuron training
        if mode == "n":
            self.dendrite_module.set_mode(mode)
            # Initialize the dendrite to neuron connections
            if self.dendrite_modules_added > 0:
                if GPA.pc.get_learn_dendrites_live():
                    values = torch.cat(
                        (
                            self.dendrites_to_top[self.dendrite_modules_added - 1],
                            nn.Parameter(self.candidate_to_top.detach().clone()),
                        ),
                        0,
                    )
                else:
                    values = torch.cat(
                        (
                            self.dendrites_to_top[self.dendrite_modules_added - 1],
                            nn.Parameter(
                                torch.zeros(
                                    (1, self.out_channels),
                                    device=self.dendrites_to_top[
                                        self.dendrite_modules_added - 1
                                    ].device,
                                    dtype=GPA.pc.get_d_type(),
                                )
                            ),
                        ),
                        0,
                    )
                self.dendrites_to_top.append(
                    nn.Parameter(
                        values.detach().clone().to(GPA.pc.get_device()),
                        requires_grad=True,
                    )
                )
            else:
                if GPA.pc.get_learn_dendrites_live():
                    self.dendrites_to_top.append(
                        nn.Parameter(
                            self.candidate_to_top.detach().clone(), requires_grad=True
                        )
                    )
                else:
                    self.dendrites_to_top.append(
                        nn.Parameter(
                            torch.zeros(
                                (1, self.out_channels),
                                device=GPA.pc.get_device(),
                                dtype=GPA.pc.get_d_type(),
                            )
                            .detach()
                            .clone(),
                            requires_grad=True,
                        )
                    )
            self.dendrite_modules_added += 1
            if GPA.pc.get_perforated_backpropagation():
                MPB.set_module_n_pb(self)
        # If starting dendrite training
        else:
            try:
                # Save the values that were calculated in filter_backward
                self.out_channels = self.dendrite_module.dendrite_values[0].out_channels
                self.dendrite_module.out_channels = (
                    self.dendrite_module.dendrite_values[0].out_channels
                )
            except Exception as e:
                print(e)
                print(
                    f"this occurred in layer: {self.dendrite_module.dendrite_values[0].layer_name}"
                )
                print(
                    "Module should be added to module_names_to_track so it doesn't have dendrites added"
                )
                print("If you are getting here but out_channels has not been set")
                print(
                    "A common reason is that this layer never had gradients flow through it."
                )
                print("I have seen this happen because:")
                print("-The weights were frozen (requires_grad = False)")
                print(
                    "-A model is added but not used so it was converted but never PAI initialized"
                )
                print(
                    "-A module was converted that doesn't have weights that get modified so backward doesn't flow through it"
                )
                print(
                    "If this is normal behavior set GPA.pc.set_checked_skipped_modules(True) in the main to ignore"
                )
                print(
                    "You can also set right now in this pdb terminal to have this not happen more after checking all layers this cycle."
                )
                if not GPA.pc.get_checked_skipped_modules():
                    import pdb

                    pdb.set_trace()
                return False
            # Only change mode if it makes it past the above exception
            self.dendrite_module.set_mode(mode)
            if GPA.pc.get_perforated_backpropagation():
                MPB.set_module_p_pb(self)
        return True

    def create_new_dendrite_module(self):
        """Add an additional dendrite module.

        Parameters
        ----------
        None

        Returns
        -------
        None
        """
        self.dendrite_module.create_new_dendrite_module()

    def forward(self, *args, **kwargs):
        """Forward pass through the neuron layer.

        Parameters
        ----------
        *args : tuple
            Positional arguments for the forward pass.
        **kwargs : dict
            Keyword arguments for the forward pass.

        Returns
        -------
        Any
            The output of the module after processing through the neuron and dendrite modules.

        Notes
        -----
            The output of this forward function will have the same format as the output
            of the original module
        """

        # If debugging all input dimensions, quit program on first forward call
        if GPA.pc.get_debugging_input_dimensions() == 2:
            print("all input dim problems now printed")
            sys.exit(0)
        if GPA.pc.get_extra_verbose():
            print(f"{self.name} calling forward")
        # Call the main modules forward
        out = self.main_module(*args, **kwargs)
        # Filter with the processor if required
        if self.processor is not None:
            out = self.processor.post_n1(out)
        # Call the forwards for all of the Dendrites
        (
            dendrite_outs,
            candidate_outs,
            candidate_nonlinear_outs,
            candidate_outs_non_zeroed,
        ) = self.dendrite_module(*args, **kwargs)
        # If there are dendrites add all of their outputs to the neurons output
        if self.dendrite_modules_added > 0:
            for i in range(0, self.dendrite_modules_added):
                to_top = self.dendrites_to_top[self.dendrite_modules_added - 1][i, :]
                for dim in range(len(dendrite_outs[i].shape)):
                    if dim == self.this_node_index:
                        continue
                    to_top = to_top.unsqueeze(dim)
                if GPA.pc.get_confirm_correct_sizes():
                    to_top = to_top.expand(
                        list(dendrite_outs[i].size())[0 : self.this_node_index]
                        + [self.out_channels]
                        + list(dendrite_outs[i].size())[self.this_node_index + 1 :]
                    )
                out = out + (dendrite_outs[i].to(out.device) * to_top.to(out.device))

        if GPA.pc.get_perforated_backpropagation():
            out = MPB.apply_pb(
                self,
                out,
                candidate_outs,
                candidate_nonlinear_outs,
                candidate_outs_non_zeroed,
            )
        # Catch if processors are required
        if type(out) is tuple:
            print(self)
            print(
                f"The output of the above module {self.name} is a tuple when it must be a single tensor"
            )
            print(
                "Look in the API customization.md at section 2.2 regarding processors to fix this."
            )
            import pdb

            pdb.set_trace()

        # Call filter backward to ensure the neuron index is setup correctly
        if out.requires_grad:
            if GPA.pc.get_perforated_backpropagation():
                MPB.setup_hooks(self, out, candidate_nonlinear_outs)
            else:
                out.register_hook(
                    lambda grad: filter_backward(
                        grad, self.dendrite_module.dendrite_values, {}
                    )
                )

        # If there is a processor apply the second neuron stage
        if self.processor is not None:
            out = self.processor.post_n2(out)

        return out


class TrackedNeuronModule(nn.Module):
    """Wrapper for modules you don't want to add dendrites to. Ensures all modules are accounted for."""

    def __init__(self, start_module, name):
        """Initialize TrackedNeuronModule.

        This function sets up the tracked neuron module to wrap the start_module
        without adding dendrites.

        Parameters
        ----------
        start_module : nn.Module
            The module to wrap.
        name : str
            The name of the neuron module.
        """
        super(TrackedNeuronModule, self).__init__()

        self.main_module = start_module
        self.name = name

        self.type = "tracked_module"
        set_tracked_params(self.main_module)
        if GPA.pc.get_verbose():
            print(
                f"tracking a layer {self.name} with main type {type(self.main_module)}"
            )
            print(start_module)
        GPA.pai_tracker.add_tracked_neuron_module(self)

    def __getattr__(self, name):
        """Get member variables from the main module.

        Parameters
        ----------
        name : str
            The name of the variable to retrieve.
        Returns
        -------
        The requested variable.

        Notes
        -----
        This method first attempts to retrieve the attribute from the PAINeuronModule instance.
        If it fails, it tries to get the attribute from the wrapped main_module.
        This allows seamless access to the main module's attributes without modifying original code.
        """
        try:
            return super().__getattr__(name)
        except AttributeError:
            return getattr(self.main_module, name)

    def set_mode(self, mode):
        """Set mode for tracked layer.

        Parameters
        ----------
        mode : str
            The mode to set. Either "n" for neuron training or "p" for pai-dendrite training.

        Returns
        -------
        bool
            True.

        Notes
        -----
        This function does not change any behavior since this is a tracked layer.
        """

        if GPA.pc.get_verbose():
            print(f"{self.name} calling set mode {mode}")
        return True

    def forward(self, *args, **kwargs):
        """Forward pass for tracked layer.

        Parameters
        ----------
        *args : tuple
            Positional arguments for the forward pass.
        **kwargs : dict
            Keyword arguments for the forward pass.

        Returns
        -------
        Any
            The output of the module

        Notes
        -----
            The output of this forward function will have the same format as the output
            of the original module
        """
        return self.main_module(*args, **kwargs)

    def __str__(self):
        """String representation of the layer.

        Parameters
        ----------
        None

        Returns
        -------
        str
            String representation of the layer.

        Notes
        -----
        Setting for verbose changes level of details in the string output.
        """

        if GPA.pc.get_verbose():
            total_string = self.main_module.__str__()
            total_string = "PAITrackedLayer(" + total_string + ")"
            return total_string
        else:
            total_string = self.main_module.__str__()
            total_string = "PAITrackedLayer(" + total_string + ")"
            return total_string

    def __repr__(self):
        """Representation of the layer."""
        return self.__str__()


def init_params(model):
    """Randomize weights after duplicating the main module for the next set of dendrites."""
    for param in model.parameters():
        if param.dtype == torch.uint8:
            param.data = torch.randint(0, 256, param.size(), dtype=torch.uint8)
        else:
            param.data = (
                torch.randn(param.size(), dtype=param.dtype)
                * GPA.pc.get_candidate_weight_initialization_multiplier()
            )


class PAIDendriteModule(nn.Module):
    """Module containing all dendrites modules added to the neuron module."""

    def __init__(
        self,
        initial_module,
        activation_function_value=0.3,
        name="no_name_given",
        input_dimensions=None,
    ):
        """Initialize PAINeuronModule.

        This function sets up the dendrite module to create candidate and permanent
        dendrite modules based on the initial_module provided.

        Parameters
        ----------
        initial_module : nn.Module
            The module to copy.
        activation_function_value : float, optional
            A value associated with the activation function, by default 0.3.
        name : str
            The name of the neuron module.
        input_dimensions : vector, optional
            The dimensions of the input vector
        """
        super(PAIDendriteModule, self).__init__()

        if input_dimensions is None:
            input_dimensions = []

        self.layers = nn.ModuleList([])
        self.processors = []
        self.candidate_processors = []
        self.num_dendrites = 0
        # Number of dendrite cycles performed
        self.register_buffer(
            "num_cycles",
            torch.zeros(1, device=GPA.pc.get_device(), dtype=GPA.pc.get_d_type()),
        )
        self.mode = "n"
        self.name = name
        # Create a copy of the parent module so you don't have a pointer to the real one which causes save errors
        self.parent_module = UPA.deep_copy_pai(initial_module)
        # Setup the input dimensions and node index for combining dendrite outputs
        if GPA.pc.get_perforated_backpropagation():
            MPB.create_extra_tensors(self)
        if input_dimensions == []:
            self.register_buffer(
                "this_input_dimensions", torch.tensor(GPA.pc.get_input_dimensions())
            )
        else:
            self.register_buffer(
                "this_input_dimensions", input_dimensions.detach().clone()
            )
        if (self.this_input_dimensions == 0).sum() != 1:
            print(f"1 need exactly one 0 in the input dimensions: {self.name}")
            print(self.this_input_dimensions)
            sys.exit(-1)
        self.register_buffer(
            "this_node_index", torch.tensor(GPA.pc.get_input_dimensions().index(0))
        )

        # Initialize dendrite to dendrite connections
        self.dendrites_to_candidates = nn.ParameterList()
        self.dendrites_to_dendrites = nn.ParameterList()

        # Store an activation function value if required
        self.activation_function_value = activation_function_value
        self.dendrite_values = nn.ModuleList([])
        for j in range(0, GPA.pc.get_global_candidates()):
            if GPA.pc.get_verbose():
                print(f"creating dendrite Values for {self.name}")
            self.dendrite_values.append(
                DendriteValueTracker(
                    False,
                    self.activation_function_value,
                    self.name,
                    self.this_input_dimensions,
                )
            )

    def set_this_input_dimensions(self, new_input_dimensions):
        """Set input dimensions for dendrite layer.

        Signals to this DendriteModule that its input dimensions are different
        than the global default.

        Parameters
        ----------
        new_input_dimensions : list
            A list or tensor specifying the new input dimensions.
        Returns
        -------
        None

        """

        if type(new_input_dimensions) is list:
            new_input_dimensions = torch.tensor(new_input_dimensions)
        delattr(self, "this_input_dimensions")
        self.register_buffer(
            "this_input_dimensions", new_input_dimensions.detach().clone()
        )
        if (new_input_dimensions == 0).sum() != 1:
            print(f"2 Need exactly one 0 in the input dimensions: {self.name}")
            print(new_input_dimensions)
            sys.exit(-1)
        self.this_node_index.copy_(
            (new_input_dimensions == 0).nonzero(as_tuple=True)[0][0]
        )
        for j in range(0, GPA.pc.get_global_candidates()):
            self.dendrite_values[j].set_this_input_dimensions(new_input_dimensions)

    def create_new_dendrite_module(self):
        """Add a new set of dendrites."""
        # Candidate layer
        self.candidate_module = nn.ModuleList([])
        # Copy that is unused for open source version
        self.best_candidate_module = nn.ModuleList([])
        if GPA.pc.get_verbose():
            print(self.name)
            print("Setting candidate processors")
        self.candidate_processors = []
        with torch.no_grad():
            for i in range(0, GPA.pc.get_global_candidates()):

                new_module = UPA.deep_copy_pai(self.parent_module)
                init_params(new_module)
                if GPA.pc.get_perforated_backpropagation():
                    MPB.set_grad_params(new_module, True)
                self.candidate_module.append(new_module)
                self.best_candidate_module.append(UPA.deep_copy_pai(new_module))
                if type(self.parent_module) in GPA.pc.get_modules_with_processing():
                    module_index = GPA.pc.get_modules_with_processing().index(
                        type(self.parent_module)
                    )
                    self.candidate_processors.append(
                        GPA.pc.get_modules_processing_classes()[module_index]()
                    )
                elif (
                    type(self.parent_module).__name__
                    in GPA.pc.get_module_names_with_processing()
                ):
                    module_index = GPA.pc.get_module_names_with_processing().index(
                        type(self.parent_module).__name__
                    )
                    self.candidate_processors.append(
                        GPA.pc.get_module_by_name_processing_classes()[module_index]()
                    )

        for i in range(0, GPA.pc.get_global_candidates()):
            self.candidate_module[i].to(GPA.pc.get_device())
            self.best_candidate_module[i].to(GPA.pc.get_device())

        # Reset the dendrite_values objects
        for j in range(0, GPA.pc.get_global_candidates()):
            self.dendrite_values[j].reinitialize_for_pai()

        # If there are already dendrites initialize the dendrite to dendrite connections
        if self.num_dendrites > 0:
            self.dendrites_to_candidates = nn.ParameterList()
            for j in range(0, GPA.pc.get_global_candidates()):
                self.dendrites_to_candidates.append(
                    nn.Parameter(
                        torch.zeros(
                            (self.num_dendrites, self.out_channels),
                            device=GPA.pc.get_device(),
                            dtype=GPA.pc.get_d_type(),
                        ),
                        requires_grad=True,
                    )
                )
                if GPA.pc.get_perforated_backpropagation():
                    MPB.init_candidates(self, j)

    def clear_processors(self):
        """Clear processors."""
        for processor in self.processors:
            if not processor:
                continue
            else:
                processor.clear_processor()
        for processor in self.candidate_processors:
            if not processor:
                continue
            else:
                processor.clear_processor()

    def set_mode(self, mode):
        """Perform actions when switching between neuron and dendrite training.

        Parameters
        ----------
        mode : str
            The mode to set. Either "n" for neuron training or "p" for pai-dendrite training.

        Returns
        -------
        None
        """

        self.mode = mode
        self.num_cycles += 1
        if GPA.pc.get_verbose():
            print(f"PAI calling set mode {mode} : {self.num_cycles}")

        # When switching back to neuron training mode convert candidates layers into accepted layers
        if mode == "n":
            if GPA.pc.get_verbose():
                print("So calling all the things to add to layers")
            # Copy weights/bias from correct candidates
            if self.num_dendrites == 1:
                self.dendrites_to_dendrites = nn.ParameterList()
                self.dendrites_to_dendrites.append(torch.tensor([]))
            if self.num_dendrites >= 1:
                self.dendrites_to_dendrites.append(
                    torch.nn.Parameter(
                        torch.zeros(
                            [self.num_dendrites, self.out_channels],
                            device=GPA.pc.get_device(),
                            dtype=GPA.pc.get_d_type(),
                        ),
                        # Grad is true if not pb or if pb and dendrite_update_mode is true
                        requires_grad=(not GPA.pc.get_perforated_backpropagation())
                        or GPA.pc.get_dendrite_update_mode(),
                    )
                )
            with torch.no_grad():
                if GPA.pc.get_global_candidates() > 1:
                    print(
                        "This was a flag that will be needed if using multiple candidates. "
                        "It's not set up yet but nice work finding it."
                    )
                    pdb.set_trace()
                plane_max_index = 0
                self.layers.append(
                    UPA.deep_copy_pai(self.best_candidate_module[plane_max_index])
                )
                self.layers[self.num_dendrites].to(GPA.pc.get_device())
                if self.num_dendrites > 0:
                    self.dendrites_to_dendrites[self.num_dendrites].copy_(
                        self.dendrites_to_candidates[plane_max_index]
                    )
                if type(self.parent_module) in GPA.pc.get_modules_with_processing():
                    self.processors.append(self.candidate_processors[plane_max_index])
                if (
                    type(self.parent_module).__name__
                    in GPA.pc.get_module_names_with_processing()
                ):
                    self.processors.append(self.candidate_processors[plane_max_index])
            if GPA.pc.get_perforated_backpropagation():
                MPB.set_pb_mode(self, mode)
            del self.candidate_module, self.best_candidate_module

            self.num_dendrites += 1

    def forward(self, *args, **kwargs):
        """Forward pass for dendrite layer.

        Parameters
        ----------
        *args : tuple
            Positional arguments for the forward pass.
        **kwargs : dict
            Keyword arguments for the forward pass.

        Returns
        -------
        Any
            The output of the module after processing through the neuron and dendrite modules.
        Any
            Remaining outputs are only used for Perforated Backpropagation.
        Any
            Remaining outputs are only used for Perforated Backpropagation.
        Any
            Remaining outputs are only used for Perforated Backpropagation.

        Notes
        -----
        If using Perforated Backpropagation, the additional outputs will be moved around in
        this code but left unused and only passed into separate PB functions.
        """

        outs = {}

        # For all layers apply processors, call the layers, then apply post processors
        args2, kwargs2 = args, kwargs
        for c in range(0, self.num_dendrites):
            if GPA.pc.get_perforated_backpropagation():
                args2, kwargs2 = MPB.preprocess_pb(*args, **kwargs)
            if self.processors != []:
                args2, kwargs2 = self.processors[c].pre_d(*args2, **kwargs2)
            out_values = self.layers[c](*args2, **kwargs2)
            if self.processors != []:
                outs[c] = self.processors[c].post_d(out_values)
            else:
                outs[c] = out_values

        # Create dendrite outputs
        # Each dendrite has input from previously created dendrites
        # So activation is added before the nonlinearity is called
        view_tuple = []
        for out_index in range(0, self.num_dendrites):
            current_out = outs[out_index]
            view_tuple = []
            for dim in range(len(current_out.shape)):
                if dim == self.this_node_index:
                    view_tuple.append(-1)
                    continue
                view_tuple.append(1)

            for in_index in range(0, out_index):
                if view_tuple == [
                    1
                ]:  # This is only the case when passing a single datapoint rather than a batch
                    current_out = (
                        current_out
                        + self.dendrites_to_dendrites[out_index][in_index, :].to(
                            current_out.device
                        )
                        * outs[in_index]
                    )
                else:
                    current_out = (
                        current_out
                        + self.dendrites_to_dendrites[out_index][in_index, :]
                        .view(view_tuple)
                        .to(current_out.device)
                        * outs[in_index]
                    )
            outs[out_index] = GPA.pc.get_pai_forward_function()(current_out)
        # Return a dict which has all dendritic outputs after the activation functions were called
        if GPA.pc.get_perforated_backpropagation():
            candidate_outs, candidate_nonlinear_outs, candidate_non_zeroed = (
                MPB.forward_candidates(self, view_tuple, outs, *args2, **kwargs2)
            )
        else:
            candidate_outs, candidate_nonlinear_outs, candidate_non_zeroed = (
                {},
                {},
                {},
            )
        return outs, candidate_outs, candidate_nonlinear_outs, candidate_non_zeroed


class DendriteValueTracker(nn.Module):
    """Tracker object that maintains certain values for each set of dendrites."""

    def __init__(
        self,
        initialized,
        activation_function_value,
        name,
        input_dimensions,
        out_channels=-1,
    ):
        """Initialize DendriteValueTracker.

        This function sets up the value tracker to maintain statistics and values
        for each set of dendrites.

        Parameters
        ----------
        initialized : int
            Whether the dendrite has been initialized (1) or not (0).
        activation_function_value : float
            A value associated with the activation function.
        name : str
            The name of the associated neuron module.
        input_dimensions : vector
            The dimensions of the input vector.
        out_channels : int
            The number of output channels
        """
        super(DendriteValueTracker, self).__init__()

        self.layer_name = name
        for val_name in DENDRITE_INIT_VALUES:
            self.register_buffer(
                val_name,
                torch.zeros(1, device=GPA.pc.get_device(), dtype=GPA.pc.get_d_type()),
            )
        self.initialized[0] = initialized
        self.activation_function_value = activation_function_value
        self.register_buffer("this_input_dimensions", input_dimensions.clone().detach())
        if (self.this_input_dimensions == 0).sum() != 1:
            print(f"3 need exactly one 0 in the input dimensions: {self.layer_name}")
            print(self.this_input_dimensions)
            sys.exit(-1)
        self.register_buffer(
            "this_node_index", (input_dimensions == 0).nonzero(as_tuple=True)[0]
        )
        if out_channels != -1:
            self.setup_arrays(out_channels)
        else:
            self.out_channels = -1

    def print(self):
        """Print value tracker information."""
        total_string = "Value Tracker:"
        for val_name in DENDRITE_INIT_VALUES:
            total_string += f"\t{val_name}:\n\t\t"
            total_string += getattr(self, val_name).__repr__()
            total_string += "\n"
        for val_name in DENDRITE_TENSOR_VALUES:
            if getattr(self, val_name, None) is not None:
                total_string += f"\t{val_name}:\n\t\t"
                total_string += getattr(self, val_name).__repr__()
                total_string += "\n"
        print(total_string)

    def set_this_input_dimensions(self, new_input_dimensions):
        """Set input dimensions for value tracker

        Signals to this DendriteValueTracker that its input dimensions are different
        than the global default.

        Parameters
        ----------
        new_input_dimensions : list
            A list or tensor specifying the new input dimensions.
        Returns
        -------
        None

        """
        if type(new_input_dimensions) is list:
            new_input_dimensions = torch.tensor(new_input_dimensions)
        delattr(self, "this_input_dimensions")
        self.register_buffer(
            "this_input_dimensions", new_input_dimensions.detach().clone()
        )
        if (new_input_dimensions == 0).sum() != 1:
            print(f"4 need exactly one 0 in the input dimensions: {self.layer_name}")
            print(new_input_dimensions)
            sys.exit(-1)
        self.this_node_index.copy_(
            (new_input_dimensions == 0).nonzero(as_tuple=True)[0][0]
        )

    def set_out_channels(self, shape_values):
        """Set output channels based on shape values and saved node index

        Parameters
        ----------
        shape_values : list or torch.Size
            A list or tensor specifying the shape values.

        Returns
        -------
        None
        """
        if type(shape_values) == torch.Size:
            self.out_channels = int(shape_values[self.this_node_index])
        else:
            self.out_channels = int(shape_values[self.this_node_index].item())

    def setup_arrays(self, out_channels):
        """Setup arrays for value tracker.

        Parameters
        ----------
        out_channels : int
            The number of output channels.
        Returns
        -------
        None

        """
        self.out_channels = out_channels
        for val_name in DENDRITE_TENSOR_VALUES:
            self.register_buffer(
                val_name,
                torch.zeros(
                    out_channels, device=GPA.pc.get_device(), dtype=GPA.pc.get_d_type()
                ),
            )

        for name in VALUE_TRACKER_ARRAYS:
            setattr(self, name, {})
            count = 1
            if torch.cuda.device_count() > count:
                count = torch.cuda.device_count()
            for i in range(count):
                getattr(self, name)[i] = []
        for val_name in DENDRITE_SINGLE_VALUES:
            self.register_buffer(
                val_name,
                torch.zeros(1, device=GPA.pc.get_device(), dtype=GPA.pc.get_d_type()),
            )

    def reinitialize_for_pai(self):
        """Reinitialize value tracker to add the next set of dendrites"""

        if self.out_channels == -1:
            print("You have a converted module that was never initialized")
            print("This likely means it is not being added to the autograd graph")
            print("Check your forward function that it is actually being used")
            print("If its not you should really delete it, but you can also add")
            print(self.layer_name)
            print("with:")
<<<<<<< HEAD
            print("GPA.pc.append_module_names_to_track(['" + self.layer_name + "'])")
=======
            print(
                'GPA.pc.append_module_ids_to_track(["'
                + self.layer_name
                + '"]) in order to not convert it'
            )
>>>>>>> 405540e3
            print("This can also happen while testing_dendrite_capacity if you")
            print(
                "run a validation cycle and try to add Dendrites before doing any training.\n"
            )
            pdb.set_trace()

        self.initialized[0] = 0
        if GPA.pc.get_perforated_backpropagation():
            MPB.reinitialize_for_pb(self)
        else:
            for val_name in DENDRITE_REINIT_VALUES:
                setattr(self, val_name, getattr(self, val_name) * 0)<|MERGE_RESOLUTION|>--- conflicted
+++ resolved
@@ -1248,15 +1248,7 @@
             print("If its not you should really delete it, but you can also add")
             print(self.layer_name)
             print("with:")
-<<<<<<< HEAD
             print("GPA.pc.append_module_names_to_track(['" + self.layer_name + "'])")
-=======
-            print(
-                'GPA.pc.append_module_ids_to_track(["'
-                + self.layer_name
-                + '"]) in order to not convert it'
-            )
->>>>>>> 405540e3
             print("This can also happen while testing_dendrite_capacity if you")
             print(
                 "run a validation cycle and try to add Dendrites before doing any training.\n"
