# Copyright (c) 2025 Perforated AI
"""PAI configuration file.

This module provides configuration classes and utilities for Perforated AI (PAI),
including device settings, dendrite management, module conversion options,
and training parameters.
"""

import math
import sys

import torch
import torch.nn as nn

### Global Constants


class PAIConfig:
    """Configuration class for PAI settings.

    This class manages all configuration parameters for the Perforated AI system,
    including device settings, dendrite behavior, module conversion rules,
    training parameters, and debugging options.

    Attributes
    ----------
    use_cuda : bool
        Whether CUDA is available and should be used.
    device : torch.device
        The device to use for computation (CPU, CUDA, etc.).
    save_name : str
        Name used for saving models (should not be set manually).
    debugging_input_dimensions : int
        Debug level for input dimension checking.
    confirm_correct_sizes : bool
        Whether to verify tensor sizes during execution.
    unwrapped_modules_confirmed : bool
        Confirmation flag for using unwrapped modules.
    weight_decay_accepted : bool
        Confirmation flag for accepting weight decay.
    checked_skipped_modules : bool
        Whether skipped modules have been verified.
    verbose : bool
        Enable verbose logging output.
    extra_verbose : bool
        Enable extra verbose logging output.
    silent : bool
        Suppress all PAI print statements.
    save_old_graph_scores : bool
        Whether to save historical graph scores.
    testing_dendrite_capacity : bool
        Enable dendrite capacity testing mode.
    using_safe_tensors : bool
        Use safe tensors file format for saving.
    global_candidates : int
        Number of global candidate dendrites.
    drawing_pai : bool
        Enable PAI visualization graphs.
    test_saves : bool
        Save intermediary test models.
    pai_saves : bool
        Save PAI-specific format models.
    input_dimensions : list
        Format specification for input tensor dimensions.
    improvement_threshold : float
        Relative improvement threshold for validation scores.
    improvement_threshold_raw : float
        Absolute improvement threshold for validation scores.
    candidate_weight_initialization_multiplier : float
        Multiplier for random dendrite weight initialization.
    DOING_SWITCH_EVERY_TIME : int
        Constant for switch mode: add dendrites every epoch.
    DOING_HISTORY : int
        Constant for switch mode: add dendrites based on validation history.
    n_epochs_to_switch : int
        Number of epochs without improvement before switching.
    history_lookback : int
        Number of epochs to average for validation history.
    initial_history_after_switches : int
        Epochs to wait after adding dendrites before beggining checks.
    DOING_FIXED_SWITCH : int
        Constant for switch mode: add dendrites at fixed intervals.
    fixed_switch_num : int
        Number of epochs between fixed switches.
    first_fixed_switch_num : int
        Number of epochs before first switch (for pretraining).
    DOING_NO_SWITCH : int
        Constant for switch mode: never add dendrites.
    switch_mode : int
        Current switch mode setting.
    reset_best_score_on_switch : bool
        Whether to reset best score when adding dendrites.
    learn_dendrites_live : bool
        Enable live dendrite learning (advanced feature).
    no_extra_n_modes : bool
        Disable extra neuron modes (advanced feature).
    d_type : torch.dtype
        Data type for dendrite weights.
    retain_all_dendrites : bool
        Keep dendrites even if they don't improve performance.
    find_best_lr : bool
        Automatically sweep learning rates when adding dendrites.
    dont_give_up_unless_learning_rate_lowered : bool
        Ensure search lowers learning rate at least once.
    max_dendrite_tries : int
        Maximum attempts to add dendrites with random initializations.
    max_dendrites : int
        Maximum total number of dendrites to add.
    PARAM_VALS_BY_TOTAL_EPOCH : int
        Constant: scheduler params tracked by total epochs.
    PARAM_VALS_BY_UPDATE_EPOCH : int
        Constant: scheduler params reset at each switch.
    PARAM_VALS_BY_NEURON_EPOCH_START : int
        Constant: scheduler params reset for neuron starts only.
    param_vals_setting : int
        Current parameter tracking mode.
    pai_forward_function : callable
        Activation function used for dendrites.
    modules_to_convert : list
        Module types to convert to PAI modules.
    module_names_to_convert : list
        Module names to convert to PAI modules.
    module_ids_to_convert : list
        Specific module IDs to convert to PAI modules.
    modules_to_track : list
        Module types to track but not convert.
    module_names_to_track : list
        Module names to track but not convert.
    module_ids_to_track : list
        Specific module IDs to track but not convert.
    modules_to_replace : list
        Module types to replace before conversion.
    replacement_modules : list
        Replacement modules for modules_to_replace.
    modules_with_processing : list
        Module types requiring custom processing.
    modules_processing_classes : list
        Processing classes for modules_with_processing.
    module_names_with_processing : list
        Module names requiring custom processing.
    module_by_name_processing_classes : list
        Processing classes for module_names_with_processing.
    module_names_to_not_save : list
        Module names to exclude from saving.
    perforated_backpropagation : bool
        Whether Perforated Backpropagation is enabled.
    """

    def __init__(self):
        """Initialize PAIConfig with default settings."""
        ### Global Constants
        # Device configuration
        self.use_cuda = torch.cuda.is_available()
        self.device = torch.device("cuda" if self.use_cuda else "cpu")

        # User should never set this manually
        self.save_name = "PAI"

        # Debug settings
        self.debugging_input_dimensions = 0
        # Debugging input tensor sizes.
        # This will slow things down very slightly and is not necessary but can help
        # catch when dimensions were not filled in correctly.
        self.confirm_correct_sizes = False

        # Confirmation flags for non-recommended options
        self.unwrapped_modules_confirmed = False
        self.weight_decay_accepted = False
        self.checked_skipped_modules = False

        # Verbosity settings
        self.verbose = False
        self.extra_verbose = False
        # Suppress all PAI prints
        self.silent = False

        # Analysis settings
        self.save_old_graph_scores = True

        # Testing settings
        self.testing_dendrite_capacity = True

        # File format settings
        self.using_safe_tensors = True

        # In place for future implementation options of adding multiple candidate
        # dendrites together
        self.global_candidates = 1

        # Graph and visualization settings
        # A graph setting which can be set to false if you want to do your own
        # training visualizations
        self.drawing_pai = True
        # Saving test intermediary models, good for experimentation, bad for memory
        self.test_saves = True
        # To be filled in later. pai_saves will remove some extra scaffolding for
        # slight memory and speed improvements
        self.pai_saves = False

        # Input dimensions needs to be set every time. It is set to what format of
        # planes you are expecting.
        # Neuron index should be set to 0, variable indexes should be set to -1.
        # For example, if your format is [batchsize, nodes, x, y]
        # input_dimensions is [-1, 0, -1, -1].
        # if your format is, [batchsize, time index, nodes] input_dimensions is
        # [-1, -1, 0]
        self.input_dimensions = [-1, 0, -1, -1]

        # Improvement thresholds
        # Percentage improvement increase needed to call a new best validation score
        self.improvement_threshold = 0.0001
        # Raw increase needed
        self.improvement_threshold_raw = 1e-5

        # Weight initialization settings
        # Multiplier when randomizing dendrite weights
        self.candidate_weight_initialization_multiplier = 0.01

        # SWITCH MODE SETTINGS

        # Add dendrites every time to debug implementation
        self.DOING_SWITCH_EVERY_TIME = 0

        # Switch when validation hasn't improved over x epochs
        self.DOING_HISTORY = 1
        # Epochs to try before deciding to load previous best and add dendrites
        # Be sure this is higher than scheduler patience
        self.n_epochs_to_switch = 10
        # Number to average validation scores over
        self.history_lookback = 1
        # Amount of epochs to run after adding a new set of dendrites before checking
        # to add more
        self.initial_history_after_switches = 0

        # Switch after a fixed number of epochs
        self.DOING_FIXED_SWITCH = 2
        # Number of epochs to complete before switching
        self.fixed_switch_num = 250
        # An additional flag if you want your first switch to occur later than all the
        # rest for initial pretraining
        self.first_fixed_switch_num = 249

        # A setting to not add dendrites and just do regular training
        # Warning, this will also never trigger training_complete
        self.DOING_NO_SWITCH = 3

        # Default switch mode
        self.switch_mode = self.DOING_HISTORY

        # Reset settings
        # Resets score on switch
        # This can be useful if you need many epochs to catch up to the best score
        # from the previous version after adding dendrites
        self.reset_best_score_on_switch = False

        # Advanced settings
        # Not used in open source implementation, leave as default
        self.learn_dendrites_live = False
        self.no_extra_n_modes = True

        # Data type for new modules and dendrite to dendrite / dendrite to neuron
        # weights
        self.d_type = torch.float

        # Dendrite retention settings
        # A setting to keep dendrites even if they do not improve scores
        self.retain_all_dendrites = False

        # Learning rate management
        # A setting to automatically sweep over previously used learning rates when
        # adding new dendrites
        # Sometimes it's best to go back to initial LR, but often its best to start
        # at a lower LR
        self.find_best_lr = True
        # Enforces the above even if the previous epoch didn't lower the learning rate
        self.dont_give_up_unless_learning_rate_lowered = True

        # Dendrite attempt settings
        # Set to 1 if you want to quit as soon as one dendrite fails
        # Higher values will try new random dendrite weights this many times before
        # accepting that more dendrites don't improve
        self.max_dendrite_tries = 2
        # Max dendrites to add even if they do continue improving scores
        self.max_dendrites = 100

        # Scheduler parameter settings
        # Have learning rate params be by total epoch
        self.PARAM_VALS_BY_TOTAL_EPOCH = 0
        # Reset the params at every switch
        self.PARAM_VALS_BY_UPDATE_EPOCH = 1
        # Reset params for dendrite starts but not for normal restarts
        # Not used for open source version
        self.PARAM_VALS_BY_NEURON_EPOCH_START = 2
        # Default setting
        self.param_vals_setting = self.PARAM_VALS_BY_UPDATE_EPOCH

        # Activation function settings
        # The activation function to use for dendrites
        self.pai_forward_function = torch.sigmoid

        # Lists for module types and names to add dendrites to
        # For these lists no specifier means type, name is module name
        # and ids is the individual modules id, eg. model.conv2
        self.modules_to_convert = [nn.Conv1d, nn.Conv2d, nn.Conv3d, nn.Linear]
        self.module_names_to_convert = ["PAISequential"]
        self.module_ids_to_convert = []

        # All modules should either be converted or tracked to ensure all modules
        # are accounted for
        self.modules_to_track = []
        self.module_names_to_track = []
        # IDs are for if you want to pass only a single module by its assigned ID rather than the module type by name
        self.module_ids_to_track = []

        # Replacement modules happen before the conversion,
        # so replaced modules will then also be run through the conversion steps
        # These are for modules that need to be replaced before addition of dendrites
        # See the resnet example in models_perforatedai
        self.modules_to_replace = []
        # Modules to replace the above modules with
        self.replacement_modules = []

        # Dendrites default to modules which are one tensor input and one tensor
        # output in forward()
        # Other modules require to be labeled as modules with processing and assigned
        # processing classes
        # This can be done by module type or module name see customization.md in API
        # for example
        self.modules_with_processing = []
        self.modules_processing_classes = []
        self.module_names_with_processing = []
        self.module_by_name_processing_classes = []

        # Similarly here as above. Some huggingface models have multiple pointers to
        # the same modules which cause problems
        # If you want to only save one of the multiple pointers you can set which ones
        # not to save here
        self.module_names_to_not_save = [".base_model"]

        self.perforated_backpropagation = False

    # Setters and Getters for PAIConfig class

    def set_use_cuda(self, value):
        """Set whether to use CUDA for computation.

        Parameters
        ----------
        value : bool
            True to use CUDA if available, False to use CPU.

        Returns
        -------
        None
        """
        self.use_cuda = value

    def get_use_cuda(self):
        """Get whether CUDA is being used.

        Returns
        -------
        bool
            True if CUDA is enabled, False otherwise.
        """
        return self.use_cuda

    # device
    def set_device(self, value):
        """Set the computation device.

        Parameters
        ----------
        value : torch.device
            The device to use for computation (e.g., torch.device('cuda:0')).

        Returns
        -------
        None
        """
        self.device = value

    def get_device(self):
        """Get the current computation device.

        Returns
        -------
        torch.device
            The device being used for computation.
        """
        return self.device

    def get_save_name(self):
        """Get the model save name.

        Returns
        -------
        str
            The name used for saving models.
        """
        return self.save_name

    # debugging_input_dimensions
    def set_debugging_input_dimensions(self, value):
        """Set the input dimensions debugging level.

        Parameters
        ----------
        value : int
            Debug level for input dimension checking.

        Returns
        -------
        None
        """
        self.debugging_input_dimensions = value

    def get_debugging_input_dimensions(self):
        """Get the input dimensions debugging level.

        Returns
        -------
        int
            Current debug level for input dimensions.

        Notes
        -----
        Should only be set to 0 or 1 manually
            - 0: Not debugging
            - 1: initialize debugging to step 1
        """
        return self.debugging_input_dimensions

    # confirm_correct_sizes
    def set_confirm_correct_sizes(self, value):
        """Set whether to confirm tensor sizes during execution.

        Parameters
        ----------
        value : bool
            True to enable size verification, False to disable.

        Returns
        -------
        None
        """
        self.confirm_correct_sizes = value

    def get_confirm_correct_sizes(self):
        """Get whether tensor size confirmation is enabled.

        Returns
        -------
        bool
            True if size verification is enabled, False otherwise.
        """
        return self.confirm_correct_sizes

    # unwrapped_modules_confirmed
    def set_unwrapped_modules_confirmed(self, value):
        """Set unwrapped modules confirmation flag.

        Parameters
        ----------
        value : bool
            True to confirm use of unwrapped modules.

        Returns
        -------
        None
        """
        self.unwrapped_modules_confirmed = value

    def get_unwrapped_modules_confirmed(self):
        """Get unwrapped modules confirmation status.

        Returns
        -------
        bool
            True if unwrapped modules are confirmed, False otherwise.
        """
        return self.unwrapped_modules_confirmed

    # weight_decay_accepted
    def set_weight_decay_accepted(self, value):
        """Set weight decay acceptance flag.

        Parameters
        ----------
        value : bool
            True to accept weight decay usage.

        Returns
        -------
        None
        """
        self.weight_decay_accepted = value

    def get_weight_decay_accepted(self):
        """Get weight decay acceptance status.

        Returns
        -------
        bool
            True if weight decay is accepted, False otherwise.
        """
        return self.weight_decay_accepted

    # checked_skipped_modules
    def set_checked_skipped_modules(self, value):
        """Set whether skipped modules have been checked.

        Parameters
        ----------
        value : bool
            True if skipped modules have been verified.

        Returns
        -------
        None
        """
        self.checked_skipped_modules = value

    def get_checked_skipped_modules(self):
        """Get whether skipped modules have been checked.

        Returns
        -------
        bool
            True if skipped modules have been verified, False otherwise.
        """
        return self.checked_skipped_modules

    # verbose
    def set_verbose(self, value):
        """Set verbose logging mode.

        Parameters
        ----------
        value : bool
            True to enable verbose output, False to disable.

        Returns
        -------
        None
        """
        self.verbose = value

    def get_verbose(self):
        """Get verbose logging status.

        Returns
        -------
        bool
            True if verbose mode is enabled, False otherwise.
        """
        return self.verbose

    # extra_verbose
    def set_extra_verbose(self, value):
        """Set extra verbose logging mode.

        Parameters
        ----------
        value : bool
            True to enable extra verbose output, False to disable.

        Returns
        -------
        None
        """
        self.extra_verbose = value

    def get_extra_verbose(self):
        """Get extra verbose logging status.

        Returns
        -------
        bool
            True if extra verbose mode is enabled, False otherwise.
        """
        return self.extra_verbose

    # silent
    def set_silent(self, value):
        """Set silent mode to suppress all PAI output.

        Parameters
        ----------
        value : bool
            True to suppress all output, False for normal output.

        Returns
        -------
        None
        """
        self.silent = value

    def get_silent(self):
        """Get silent mode status.

        Returns
        -------
        bool
            True if silent mode is enabled, False otherwise.
        """
        return self.silent

    # save_old_graph_scores
    def set_save_old_graph_scores(self, value):
        """Set whether to save historical graph scores.

        Parameters
        ----------
        value : bool
            True to save old scores, False to discard them.

        Returns
        -------
        None
        """
        self.save_old_graph_scores = value

    def get_save_old_graph_scores(self):
        """Get whether historical graph scores are saved.

        Returns
        -------
        bool
            True if old scores are saved, False otherwise.
        """
        return self.save_old_graph_scores

    # testing_dendrite_capacity
    def set_testing_dendrite_capacity(self, value):
        """Set dendrite capacity testing mode.

        Parameters
        ----------
        value : bool
            True to enable capacity testing, False to disable.

        Returns
        -------
        None
        """
        self.testing_dendrite_capacity = value

    def get_testing_dendrite_capacity(self):
        """Get dendrite capacity testing status.

        Returns
        -------
        bool
            True if capacity testing is enabled, False otherwise.
        """
        return self.testing_dendrite_capacity

    # using_safe_tensors
    def set_using_safe_tensors(self, value):
        """Set whether to use safe tensors file format.

        Parameters
        ----------
        value : bool
            True to use safe tensors format, False for standard format.

        Returns
        -------
        None
        """
        self.using_safe_tensors = value

    def get_using_safe_tensors(self):
        """Get whether safe tensors format is being used.

        Returns
        -------
        bool
            True if safe tensors are enabled, False otherwise.
        """
        return self.using_safe_tensors

    # global_candidates
    def set_global_candidates(self, value):
        """Set the number of global candidate dendrites.

        Parameters
        ----------
        value : int
            Number of global candidates to use.

        Returns
        -------
        None
        """
        self.global_candidates = value

    def get_global_candidates(self):
        """Get the number of global candidate dendrites.

        Returns
        -------
        int
            Number of global candidates configured.
        """
        return self.global_candidates

    # drawing_pai
    def set_drawing_pai(self, value):
        """Set whether to enable PAI visualization graphs.

        Parameters
        ----------
        value : bool
            True to enable graph drawing, False to disable.

        Returns
        -------
        None
        """
        self.drawing_pai = value

    def get_drawing_pai(self):
        """Get whether PAI visualization is enabled.

        Returns
        -------
        bool
            True if graph drawing is enabled, False otherwise.
        """
        return self.drawing_pai

    # test_saves
    def set_test_saves(self, value):
        """Set whether to save intermediary test models.

        Parameters
        ----------
        value : bool
            True to save test models, False to skip.

        Returns
        -------
        None
        """
        self.test_saves = value

    def get_test_saves(self):
        """Get whether test models are being saved.

        Returns
        -------
        bool
            True if test saves are enabled, False otherwise.
        """
        return self.test_saves

    # pai_saves
    def set_pai_saves(self, value):
        """Set whether to use PAI-specific save format.

        Parameters
        ----------
        value : bool
            True to use PAI save format with optimizations.

        Returns
        -------
        None
        """
        self.pai_saves = value

    def get_pai_saves(self):
        """Get whether PAI-specific saves are enabled.

        Returns
        -------
        bool
            True if PAI saves are enabled, False otherwise.
        """
        return self.pai_saves

    # input_dimensions
    def set_input_dimensions(self, value):
        """Set the input tensor dimensions format.

        Parameters
        ----------
        value : list of int
            Dimension format specification. Use 0 for neuron index,
            -1 for variable dimensions. Example: [-1, 0, -1, -1] for
            [batch_size, neurons, height, width].

        Returns
        -------
        None
        """
        self.input_dimensions = value

    def get_input_dimensions(self):
        """Get the input tensor dimensions format.

        Returns
        -------
        list of int
            Current dimension format specification.
        """
        return self.input_dimensions

    # improvement_threshold
    def set_improvement_threshold(self, value):
        """Set the relative improvement threshold for validation scores.

        Parameters
        ----------
        value : float
            Percentage improvement needed to declare a new best score.

        Returns
        -------
        None
        """
        self.improvement_threshold = value

    def get_improvement_threshold(self):
        """Get the relative improvement threshold.

        Returns
        -------
        float
            Current percentage improvement threshold.
        """
        return self.improvement_threshold

    # improvement_threshold_raw
    def set_improvement_threshold_raw(self, value):
        """Set the absolute improvement threshold for validation scores.

        Parameters
        ----------
        value : float
            Absolute improvement needed to declare a new best score.

        Returns
        -------
        None
        """
        self.improvement_threshold_raw = value

    def get_improvement_threshold_raw(self):
        """Get the absolute improvement threshold.

        Returns
        -------
        float
            Current absolute improvement threshold.
        """
        return self.improvement_threshold_raw

    # candidate_weight_initialization_multiplier
    def set_candidate_weight_initialization_multiplier(self, value):
        """Set the multiplier for random dendrite weight initialization.

        Parameters
        ----------
        value : float
            Multiplier applied to random weights during initialization.

        Returns
        -------
        None
        """
        self.candidate_weight_initialization_multiplier = value

    def get_candidate_weight_initialization_multiplier(self):
        """Get the dendrite weight initialization multiplier.

        Returns
        -------
        float
            Current weight initialization multiplier.
        """
        return self.candidate_weight_initialization_multiplier

    # n_epochs_to_switch
    def set_n_epochs_to_switch(self, value):
        """Set epochs to wait before switching when validation doesn't improve.

        Parameters
        ----------
        value : int
            Number of epochs without improvement before adding dendrites.

        Returns
        -------
        None
        """
        self.n_epochs_to_switch = value

    def get_n_epochs_to_switch(self):
        """Get the number of epochs before switching.

        Returns
        -------
        int
            Epochs to wait before adding dendrites.
        """
        return self.n_epochs_to_switch

    # history_lookback
    def set_history_lookback(self, value):
        """Set the number of epochs to average for validation history.

        Parameters
        ----------
        value : int
            Number of epochs to include in validation average.

        Returns
        -------
        None
        """
        self.history_lookback = value

    def get_history_lookback(self):
        """Get the history lookback period.

        Returns
        -------
        int
            Number of epochs in validation history average.
        """
        return self.history_lookback

    # initial_history_after_switches
    def set_initial_history_after_switches(self, value):
        """Set epochs to wait after adding dendrites before checking again.

        Parameters
        ----------
        value : int
            Number of epochs to wait after switch before next check.

        Returns
        -------
        None
        """
        self.initial_history_after_switches = value

    def get_initial_history_after_switches(self):
        """Get the post-switch waiting period.

        Returns
        -------
        int
            Epochs to wait after adding dendrites.
        """
        return self.initial_history_after_switches

    # fixed_switch_num
    def set_fixed_switch_num(self, value):
        """Set the fixed number of epochs between switches.

        Parameters
        ----------
        value : int
            Number of epochs to complete before each switch.

        Returns
        -------
        None
        """
        self.fixed_switch_num = value

    def get_fixed_switch_num(self):
        """Get the fixed switch interval.

        Returns
        -------
        int
            Number of epochs between switches.
        """
        return self.fixed_switch_num

    # first_fixed_switch_num
    def set_first_fixed_switch_num(self, value):
        """Set epochs before the first switch (for pretraining).

        Parameters
        ----------
        value : int
            Number of epochs before first switch occurs.

        Returns
        -------
        None
        """
        self.first_fixed_switch_num = value

    def get_first_fixed_switch_num(self):
        """Get the first switch timing.

        Returns
        -------
        int
            Epochs before first switch.
        """
        return self.first_fixed_switch_num

    # switch_mode
    def set_switch_mode(self, value):
        """Set the dendrite addition switch mode.

        Parameters
        ----------
        value : int
            Switch mode constant (DOING_HISTORY, DOING_FIXED_SWITCH,
            DOING_SWITCH_EVERY_TIME, or DOING_NO_SWITCH).

        Returns
        -------
        None
        """
        self.switch_mode = value

    def get_switch_mode(self):
        """Get the current switch mode.

        Returns
        -------
        int
            Current switch mode constant.
        """
        return self.switch_mode

    # reset_best_score_on_switch
    def set_reset_best_score_on_switch(self, value):
        """Set whether to reset best score when adding dendrites.

        Parameters
        ----------
        value : bool
            True to reset score on switch, False to keep it.

        Returns
        -------
        None
        """
        self.reset_best_score_on_switch = value

    def get_reset_best_score_on_switch(self):
        """Get whether best score is reset on switch.

        Returns
        -------
        bool
            True if score resets on switch, False otherwise.
        """
        return self.reset_best_score_on_switch

    # learn_dendrites_live
    def set_learn_dendrites_live(self, value):
        """Set whether to enable live dendrite learning (advanced feature).

        Parameters
        ----------
        value : bool
            True to enable live learning, False to disable.

        Returns
        -------
        None
        """
        self.learn_dendrites_live = value

    def get_learn_dendrites_live(self):
        """Get whether live dendrite learning is enabled.

        Returns
        -------
        bool
            True if live learning is enabled, False otherwise.
        """
        return self.learn_dendrites_live

    # no_extra_n_modes
    def set_no_extra_n_modes(self, value):
        """Set whether to disable extra neuron modes (advanced feature).

        Parameters
        ----------
        value : bool
            True to disable extra modes, False to enable.

        Returns
        -------
        None
        """
        self.no_extra_n_modes = value

    def get_no_extra_n_modes(self):
        """Get whether extra neuron modes are disabled.

        Returns
        -------
        bool
            True if extra modes are disabled, False otherwise.
        """
        return self.no_extra_n_modes

    # d_type
    def set_d_type(self, value):
        """Set the data type for dendrite weights.

        Parameters
        ----------
        value : torch.dtype
            PyTorch data type for dendrite tensors.

        Returns
        -------
        None
        """
        self.d_type = value

    def get_d_type(self):
        """Get the dendrite weight data type.

        Returns
        -------
        torch.dtype
            Current data type for dendrite weights.
        """
        return self.d_type

    # retain_all_dendrites
    def set_retain_all_dendrites(self, value):
        """Set whether to keep all dendrites regardless of performance.

        Parameters
        ----------
        value : bool
            True to keep all dendrites, False to remove non-improving ones.

        Returns
        -------
        None
        """
        self.retain_all_dendrites = value

    def get_retain_all_dendrites(self):
        """Get whether all dendrites are retained.

        Returns
        -------
        bool
            True if all dendrites are kept, False otherwise.
        """
        return self.retain_all_dendrites

    # find_best_lr
    def set_find_best_lr(self, value):
        """Set whether to automatically sweep learning rates when adding dendrites.

        Parameters
        ----------
        value : bool
            True to enable automatic LR sweeping, False to disable.

        Returns
        -------
        None
        """
        self.find_best_lr = value

    def get_find_best_lr(self):
        """Get whether automatic LR sweeping is enabled.

        Returns
        -------
        bool
            True if LR sweeping is enabled, False otherwise.
        """
        return self.find_best_lr

    # dont_give_up_unless_learning_rate_lowered
    def set_dont_give_up_unless_learning_rate_lowered(self, value):
        """Set whether to enforce LR sweep even if previous epoch didn't lower LR.

        Parameters
        ----------
        value : bool
            True to enforce LR sweep, False for normal behavior.

        Returns
        -------
        None
        """
        self.dont_give_up_unless_learning_rate_lowered = value

    def get_dont_give_up_unless_learning_rate_lowered(self):
        """Get whether LR sweep enforcement is enabled.

        Returns
        -------
        bool
            True if LR sweep is enforced, False otherwise.
        """
        return self.dont_give_up_unless_learning_rate_lowered

    # max_dendrite_tries
    def set_max_dendrite_tries(self, value):
        """Set maximum attempts to add dendrites with random initializations.

        Parameters
        ----------
        value : int
            Maximum number of random initialization attempts.

        Returns
        -------
        None
        """
        self.max_dendrite_tries = value

    def get_max_dendrite_tries(self):
        """Get the maximum dendrite addition attempts.

        Returns
        -------
        int
            Maximum number of tries with random weights.
        """
        return self.max_dendrite_tries

    # max_dendrites
    def set_max_dendrites(self, value):
        """Set maximum total number of dendrites to add.

        Parameters
        ----------
        value : int
            Maximum total dendrites allowed.

        Returns
        -------
        None
        """
        self.max_dendrites = value

    def get_max_dendrites(self):
        """Get the maximum number of dendrites.

        Returns
        -------
        int
            Maximum total dendrites that can be added.
        """
        return self.max_dendrites

    # param_vals_setting
    def set_param_vals_setting(self, value):
        """Set the scheduler parameter tracking mode.

        Parameters
        ----------
        value : int
            Parameter tracking mode (PARAM_VALS_BY_TOTAL_EPOCH,
            PARAM_VALS_BY_UPDATE_EPOCH, or PARAM_VALS_BY_NEURON_EPOCH_START).

        Returns
        -------
        None
        """
        self.param_vals_setting = value

    def get_param_vals_setting(self):
        """Get the current parameter tracking mode.

        Returns
        -------
        int
            Current scheduler parameter tracking mode.
        """
        return self.param_vals_setting

    # pai_forward_function
    def set_pai_forward_function(self, value):
<<<<<<< HEAD
        self.pai_forward_function = value

    def get_pai_forward_function(self):
=======
        """Set the activation function for dendrites.

        Parameters
        ----------
        value : callable
            Activation function (e.g., torch.sigmoid, torch.relu).

        Returns
        -------
        None
        """
        self.pai_forward_function = value

    def get_pai_forward_function(self):
        """Get the dendrite activation function.

        Returns
        -------
        callable
            Current activation function for dendrites.
        """
>>>>>>> a8dbc97c
        return self.pai_forward_function

    # modules_to_convert
    def set_modules_to_convert(self, value):
        """Set the list of module types to convert to PAI modules.

        Parameters
        ----------
        value : list
            List of PyTorch module types (e.g., [nn.Linear, nn.Conv2d]).

        Returns
        -------
        None
        """
        self.modules_to_convert = value

    def get_modules_to_convert(self):
        """Get the list of module types to convert.

        Returns
        -------
        list
            Module types that will be converted to PAI modules.
        """
        return self.modules_to_convert

    def append_modules_to_convert(self, value):
        """Append module types to the conversion list.

        Parameters
        ----------
        value : list
            Module types to add to the conversion list.

        Returns
        -------
        None
        """
        self.modules_to_convert += value

    # module_names_to_convert
    def set_module_names_to_convert(self, value):
        """Set the list of module names to convert to PAI modules.

        Parameters
        ----------
        value : list of str
            List of module class names (e.g., ["PAISequential"]).

        Returns
        -------
        None
        """
        self.module_names_to_convert = value

    def get_module_names_to_convert(self):
        """Get the list of module names to convert.

        Returns
        -------
        list of str
            Module names that will be converted to PAI modules.
        """
        return self.module_names_to_convert

    def append_module_names_to_convert(self, value):
        """Append module names to the conversion list.

        Parameters
        ----------
        value : list of str
            Module names to add to the conversion list.

        Returns
        -------
        None
        """
        self.module_names_to_convert += value

    # module_ids_to_convert
    def set_module_ids_to_convert(self, value):
        """Set the list of specific module IDs to convert.

        Parameters
        ----------
        value : list of str
            List of module IDs (e.g., ["model.conv2", "model.layer1"]).

        Returns
        -------
        None
        """
        self.module_ids_to_convert = value

    def get_module_ids_to_convert(self):
        """Get the list of module IDs to convert.

        Returns
        -------
        list of str
            Specific module IDs that will be converted.
        """
        return self.module_ids_to_convert

    def append_module_ids_to_convert(self, value):
        """Append module IDs to the conversion list.

        Parameters
        ----------
        value : list of str
            Module IDs to add to the conversion list.

        Returns
        -------
        None
        """
        self.module_ids_to_convert += value

    # modules_to_track
    def set_modules_to_track(self, value):
        """Set the list of module types to track but not convert.

        Parameters
        ----------
        value : list
            List of PyTorch module types to track.

        Returns
        -------
        None
        """
        self.modules_to_track = value

    def get_modules_to_track(self):
        """Get the list of module types being tracked.

        Returns
        -------
        list
            Module types that are tracked but not converted.
        """
        return self.modules_to_track

    def append_modules_to_track(self, value):
        """Append module types to the tracking list.

        Parameters
        ----------
        value : list
            Module types to add to the tracking list.

        Returns
        -------
        None
        """
        self.modules_to_track += value

    # module_names_to_track
    def set_module_names_to_track(self, value):
        """Set the list of module names to track but not convert.

        Parameters
        ----------
        value : list of str
            List of module class names to track.

        Returns
        -------
        None
        """
        self.module_names_to_track = value

    def get_module_names_to_track(self):
        """Get the list of module names being tracked.

        Returns
        -------
        list of str
            Module names that are tracked but not converted.
        """
        return self.module_names_to_track

    def append_module_names_to_track(self, value):
        """Append module names to the tracking list.

        Parameters
        ----------
        value : list of str
            Module names to add to the tracking list.

        Returns
        -------
        None
        """
        self.module_names_to_track += value

    # module_ids_to_track
    def set_module_ids_to_track(self, value):
        """Set the list of specific module IDs to track.

        Parameters
        ----------
        value : list of str
            List of module IDs to track.

        Returns
        -------
        None
        """
        self.module_ids_to_track = value

    def get_module_ids_to_track(self):
        """Get the list of module IDs being tracked.

        Returns
        -------
        list of str
            Specific module IDs that are tracked.
        """
        return self.module_ids_to_track

    def append_module_ids_to_track(self, value):
        """Append module IDs to the tracking list.

        Parameters
        ----------
        value : list of str
            Module IDs to add to the tracking list.

        Returns
        -------
        None
        """
        self.module_ids_to_track += value

    # modules_to_replace
    def set_modules_to_replace(self, value):
        """Set the list of module types to replace before conversion.

        Parameters
        ----------
        value : list
            List of PyTorch module types to replace.

        Returns
        -------
        None
        """
        self.modules_to_replace = value

    def get_modules_to_replace(self):
        """Get the list of module types to be replaced.

        Returns
        -------
        list
            Module types that will be replaced before conversion.
        """
        return self.modules_to_replace

    def append_modules_to_replace(self, value):
        """Append module types to the replacement list.

        Parameters
        ----------
        value : list
            Module types to add to the replacement list.

        Returns
        -------
        None
        """
        self.modules_to_replace += value

    # replacement_modules
    def set_replacement_modules(self, value):
        """Set the list of replacement modules.

        Parameters
        ----------
        value : list
            List of module types to use as replacements.

        Returns
        -------
        None
        """
        self.replacement_modules = value

    def get_replacement_modules(self):
        """Get the list of replacement modules.

        Returns
        -------
        list
            Module types used as replacements.
        """
        return self.replacement_modules

    def append_replacement_modules(self, value):
        """Append replacement modules to the list.

        Parameters
        ----------
        value : list
            Replacement modules to add to the list.

        Returns
        -------
        None
        """
        self.replacement_modules += value

    # modules_with_processing
    def set_modules_with_processing(self, value):
        """Set the list of module types requiring custom processing.

        Parameters
        ----------
        value : list
            List of module types that need custom processing.

        Returns
        -------
        None
        """
        self.modules_with_processing = value

    def get_modules_with_processing(self):
        """Get the list of modules with custom processing.

        Returns
        -------
        list
            Module types that require custom processing.
        """
        return self.modules_with_processing

    def append_modules_with_processing(self, value):
        """Append module types to the custom processing list.

        Parameters
        ----------
        value : list
            Module types to add to the processing list.

        Returns
        -------
        None
        """
        self.modules_with_processing += value

    # modules_processing_classes
    def set_modules_processing_classes(self, value):
        """Set the list of processing classes for custom modules.

        Parameters
        ----------
        value : list
            List of processing class types.

        Returns
        -------
        None
        """
        self.modules_processing_classes = value

    def get_modules_processing_classes(self):
        """Get the list of processing classes.

        Returns
        -------
        list
            Processing classes for custom modules.
        """
        return self.modules_processing_classes

    def append_modules_processing_classes(self, value):
        """Append processing classes to the list.

        Parameters
        ----------
        value : list
            Processing classes to add.

        Returns
        -------
        None
        """
        self.modules_processing_classes += value

    # module_names_with_processing
    def set_module_names_with_processing(self, value):
        """Set the list of module names requiring custom processing.

        Parameters
        ----------
        value : list of str
            List of module names that need custom processing.

        Returns
        -------
        None
        """
        self.module_names_with_processing = value

    def get_module_names_with_processing(self):
        """Get the list of module names with custom processing.

        Returns
        -------
        list of str
            Module names that require custom processing.
        """
        return self.module_names_with_processing

    def append_module_names_with_processing(self, value):
        """Append module names to the custom processing list.

        Parameters
        ----------
        value : list of str
            Module names to add to the processing list.

        Returns
        -------
        None
        """
        self.module_names_with_processing += value

    # module_by_name_processing_classes
    def set_module_by_name_processing_classes(self, value):
        """Set the list of processing classes for named modules.

        Parameters
        ----------
        value : list
            List of processing class types for named modules.

        Returns
        -------
        None
        """
        self.module_by_name_processing_classes = value

    def get_module_by_name_processing_classes(self):
        """Get the list of processing classes for named modules.

        Returns
        -------
        list
            Processing classes for named modules.
        """
        return self.module_by_name_processing_classes

    def append_module_by_name_processing_classes(self, value):
        """Append processing classes for named modules.

        Parameters
        ----------
        value : list
            Processing classes to add for named modules.

        Returns
        -------
        None
        """
        self.module_by_name_processing_classes += value

    # module_names_to_not_save
    def set_module_names_to_not_save(self, value):
        """Set the list of module names to exclude from saving.

        Parameters
        ----------
        value : list of str
            List of module names to skip during save operations.

        Returns
        -------
        None
        """
        self.module_names_to_not_save = value

    def get_module_names_to_not_save(self):
        """Get the list of module names excluded from saving.

        Returns
        -------
        list of str
            Module names that won't be saved.
        """
        return self.module_names_to_not_save

    def append_module_names_to_not_save(self, value):
        """Append module names to the exclusion list.

        Parameters
        ----------
        value : list of str
            Module names to add to the exclusion list.

        Returns
        -------
        None
        """
        self.module_names_to_not_save += value

    # perforated_backpropagation
    def set_perforated_backpropagation(self, value):
        """Set whether Perforated Backpropagation is enabled.

        Parameters
        ----------
        value : bool
            True to enable Perforated Backpropagation, False to disable.

        Returns
        -------
        None
        """
        self.perforated_backpropagation = value

    def get_perforated_backpropagation(self):
        """Get whether Perforated Backpropagation is enabled.

        Returns
        -------
        bool
            True if Perforated Backpropagation is enabled, False otherwise.
        """
        return self.perforated_backpropagation


class PAISequential(nn.Sequential):
    """Sequential module wrapper for PAI.

    This wrapper takes an array of layers and creates a sequential container
    that is compatible with PAI's dendrite addition system. It should be used
    for normalization layers and can be used for final output layers.

    Parameters
    ----------
    layer_array : list
        List of PyTorch nn.Module objects to be executed sequentially.

    Examples
    --------
    >>> layers = [nn.Linear(2 * hidden_dim, seq_width),
    ...           nn.LayerNorm(seq_width)]
    >>> sequential_block = PAISequential(layers)

    Notes
    -----
    This should be used for:
        - All normalization layers (LayerNorm, BatchNorm, etc.)
    This can be used for:
        - Final output layer and softmax combinations
    """

    def __init__(self, layer_array):
        """Initialize PAISequential with a list of layers.

        Parameters
        ----------
        layer_array : list
            List of PyTorch modules to execute in sequence.
        """
        super(PAISequential, self).__init__()
        self.model = nn.Sequential(*layer_array)

    def forward(self, *args, **kwargs):
        """Forward pass through the sequential layers.

        Parameters
        ----------
        *args
            Positional arguments passed to the first layer.
        **kwargs
            Keyword arguments passed to the layers.

        Returns
        -------
        torch.Tensor
            Output from the final layer in the sequence.
        """
        return self.model(*args, **kwargs)


### Global objects and variables

### Global Modules
pc = PAIConfig()
"""Global PAIConfig instance.

This is the primary configuration object used throughout the PAI system.
Modify settings through this instance to control PAI behavior.
"""

"""Pointer to the PAI Tracker.

This will be populated with the PAI Tracker instance which handles
the addition of dendrites during training. Initially an empty list.
"""
pai_tracker = []


def add_pbp_var(obj, var_name, initial_value):
    """Dynamically add a property with getter and setter to an object.

    This function adds a private variable along with getter and setter methods
    to a given object instance. Used for integrating Perforated Backpropagation
    variables into the PAIConfig class.

    Parameters
    ----------
    obj : object
        The object to which the property will be added.
    var_name : str
        Name of the variable/property to create.
    initial_value : any
        Initial value for the property.

    Returns
    -------
    None

    Notes
    -----
    Creates three attributes on obj:
        - _{var_name}: private storage
        - get_{var_name}: getter method
        - set_{var_name}: setter method
    """
    private_name = f"_{var_name}"

    # Add the private variable to the instance
    setattr(obj, private_name, initial_value)

    # Define getter and setter
    def getter(self):
        return getattr(self, private_name)

    def setter(self, value):
        setattr(self, private_name, value)

    # Attach methods to the instance
    setattr(obj, f"get_{var_name}", getter.__get__(obj))
    setattr(obj, f"set_{var_name}", setter.__get__(obj))


# This will be set to true if perforated backpropagation is available
# Do not just set this to True without the library and a license, it will cause errors
try:
    import perforatedbp.globals_pbp as perforatedbp_globals

    print("Building dendrites with Perforated Backpropagation")

    pc.set_perforated_backpropagation(True)
    # This is default to True for open source version
    # But defaults to False for perforated backpropagation
    pc.set_no_extra_n_modes(False)

    # Loop through the vars module's attributes and add them dynamically
    for var_name in dir(perforatedbp_globals):
        if not var_name.startswith("_"):
            add_pbp_var(pc, var_name, getattr(perforatedbp_globals, var_name))

except ImportError:
    print("Building dendrites without Perforated Backpropagation")<|MERGE_RESOLUTION|>--- conflicted
+++ resolved
@@ -1287,11 +1287,6 @@
 
     # pai_forward_function
     def set_pai_forward_function(self, value):
-<<<<<<< HEAD
-        self.pai_forward_function = value
-
-    def get_pai_forward_function(self):
-=======
         """Set the activation function for dendrites.
 
         Parameters
@@ -1313,7 +1308,6 @@
         callable
             Current activation function for dendrites.
         """
->>>>>>> a8dbc97c
         return self.pai_forward_function
 
     # modules_to_convert
