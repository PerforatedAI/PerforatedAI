from setuptools import setup

setup(
    name="perforatedai",
    # Remember to also edit setupCython
<<<<<<< HEAD
    version="2.0.4",
=======
    version="3.0.5",
>>>>>>> b0ddc6ed
    packages=["perforatedai"],
    author="PerforatedAI",
    author_email="rorry@perforatedai.com",
    description="perforatedai baseline package",
    classifiers=[
        "Programming Language: Python :: 3",
        "License: Apache 2.0",
        "Operating System: OS Independent",
    ],
    python_requires=">=3.6",
    install_requires=[
        "torch",
        "torchvision",
        "matplotlib",
        "pandas",
        "rsa",
        "pyyaml",
        "safetensors",
    ],
    # may need setuptools upgraded
)<|MERGE_RESOLUTION|>--- conflicted
+++ resolved
@@ -3,11 +3,7 @@
 setup(
     name="perforatedai",
     # Remember to also edit setupCython
-<<<<<<< HEAD
-    version="2.0.4",
-=======
     version="3.0.5",
->>>>>>> b0ddc6ed
     packages=["perforatedai"],
     author="PerforatedAI",
     author_email="rorry@perforatedai.com",
